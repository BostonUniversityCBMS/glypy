--- conflicted
+++ resolved
@@ -1,12 +1,6 @@
 import warnings
 import sys
 import gzip
-
-<<<<<<< HEAD
-warnings.simplefilter("default")
-=======
-warnings.simplefilter("all")
->>>>>>> b24755e0
 
 
 def cyclewarning():
